import os
from pathlib import Path
import furniture_bench
import numpy as np
import torch
import wandb
from diffusers.optimization import get_scheduler
from src.data.dataset import (
    FurnitureImageDataset,
    FurnitureFeatureDataset,
)
from src.data.normalizer import StateActionNormalizer
from src.eval import do_rollout_evaluation
from src.gym import get_env
from tqdm import tqdm
from ipdb import set_trace as bp
from src.models.actor import DoubleImageActor
from src.data.dataloader import FixedStepsDataloader
from src.common.pytorch_util import dict_apply
import argparse
from torch.utils.data import random_split, DataLoader


from ml_collections import ConfigDict


def main(config: ConfigDict):
    env = None
    device = torch.device(f"cuda:{config.gpu_id}" if torch.cuda.is_available() else "cpu")

    # Init wandb
    wandb.init(
        project="furniture-diffusion",
        entity="ankile",
        config=config.to_dict(),
        mode="online" if not config.dryrun else "disabled",
        notes="Test with images produced as 224x224 from sim directly (continued).",
    )

    # Create model save dir
    model_save_dir = Path(config.model_save_dir) / wandb.run.name
    model_save_dir.mkdir(parents=True, exist_ok=True)

    normalizer = StateActionNormalizer()

    if config.observation_type == "image":
        dataset = FurnitureImageDataset(
            dataset_path=config.datasim_path,
            pred_horizon=config.pred_horizon,
            obs_horizon=config.obs_horizon,
            action_horizon=config.action_horizon,
            normalizer=normalizer,
            augment_image=config.augment_image,
            data_subset=config.data_subset,
        )
    elif config.observation_type == "feature":
        dataset = FurnitureFeatureDataset(
            dataset_path=config.datasim_path,
            pred_horizon=config.pred_horizon,
            obs_horizon=config.obs_horizon,
            action_horizon=config.action_horizon,
            normalizer=normalizer,
            normalize_features=config.vision_encoder.normalize_features,
            data_subset=config.data_subset,
        )
    else:
        raise ValueError(f"Unknown observation type: {config.observation_type}")

    # Split the dataset into train and test
    train_size = int(len(dataset) * (1 - config.test_split))
    test_size = len(dataset) - train_size
    print(f"Splitting dataset into {train_size} train and {test_size} test samples.")
    train_dataset, test_dataset = random_split(dataset, [train_size, test_size])

    # Update the config object with the action dimension
    config.action_dim = dataset.action_dim
    config.robot_state_dim = dataset.robot_state_dim

    # Create the policy network
    actor = DoubleImageActor(
        device=device,
        encoder_name=config.vision_encoder.model,
        freeze_encoder=config.vision_encoder.freeze,
        normalizer=normalizer,
        config=config,
    )

    if config.load_checkpoint_path is not None:
        print(f"Loading checkpoint from {config.load_checkpoint_path}")
        actor.load_state_dict(torch.load(config.load_checkpoint_path))

    # Update the config object with the observation dimension
    config.obs_dim = actor.obs_dim

    # save stats to wandb and update the config object
    wandb.log(
        {
            "num_samples": len(train_dataset),
            "num_samples_test": len(test_dataset),
            "num_episodes": int(len(dataset.episode_ends) * (1 - config.test_split)),
            "num_episodes_test": int(len(dataset.episode_ends) * config.test_split),
            "stats": normalizer.stats_dict,
        }
    )
    wandb.config.update(config)

    # Create dataloaders
    trainloader = FixedStepsDataloader(
        dataset=train_dataset,
        n_batches=config.steps_per_epoch,
        batch_size=config.batch_size,
        num_workers=config.dataloader_workers,
        shuffle=True,
        pin_memory=True,
        drop_last=False,
        persistent_workers=True,
    )

    testloader = DataLoader(
        dataset=test_dataset,
<<<<<<< HEAD
        n_batches=config.validation_batches,
=======
>>>>>>> 1b1c1d83
        batch_size=config.batch_size,
        num_workers=config.dataloader_workers,
        shuffle=False,
        pin_memory=True,
        drop_last=False,
        persistent_workers=True,
    )

    # AdamW optimizer for noise_net
    opt_noise = torch.optim.AdamW(
        params=actor.parameters(),
        lr=config.actor_lr,
        weight_decay=config.weight_decay,
    )

    n_batches = len(trainloader)

    lr_scheduler = get_scheduler(
        name=config.lr_scheduler.name,
        optimizer=opt_noise,
        num_warmup_steps=config.lr_scheduler.warmup_steps,
        num_training_steps=len(trainloader) * config.num_epochs,
    )

    tglobal = tqdm(range(config.num_epochs), desc="Epoch")
    best_success_rate = float("-inf")

    # Train loop
    test_loss_mean = 0.0
    for epoch_idx in tglobal:
        epoch_loss = list()
        test_loss = list()

        # batch loop
        tepoch = tqdm(trainloader, desc="Batch", leave=False, total=n_batches)
        for batch in tepoch:
            opt_noise.zero_grad()

            # device transfer
            batch = dict_apply(batch, lambda x: x.to(device, non_blocking=True))

            # Get loss
            loss = actor.compute_loss(batch)

            # backward pass
            loss.backward()

            # Gradient clipping
            if config.clip_grad_norm:
                torch.nn.utils.clip_grad_norm_(actor.parameters(), max_norm=config.clip_grad_norm)

            # optimizer step
            opt_noise.step()
            lr_scheduler.step()

            # logging
            loss_cpu = loss.item()
            epoch_loss.append(loss_cpu)
            wandb.log(
                dict(
                    lr=lr_scheduler.get_last_lr()[0],
                    batch_loss=loss_cpu,
                )
            )

            tepoch.set_postfix(loss=loss_cpu)

        tepoch.close()

        train_loss_mean = np.mean(epoch_loss)
        tglobal.set_postfix(
            loss=train_loss_mean,
            test_loss=test_loss_mean,
            best_success_rate=best_success_rate,
        )
        wandb.log({"epoch_loss": np.mean(epoch_loss), "epoch": epoch_idx})

        # Evaluation loop
        test_tepoch = tqdm(testloader, desc="Test Batch", leave=False)
        for test_batch in test_tepoch:
            with torch.no_grad():
                # device transfer for test_batch
                test_batch = dict_apply(test_batch, lambda x: x.to(device, non_blocking=True))

                # Get test loss
                test_loss_val = actor.compute_loss(test_batch)

                # logging
                test_loss_cpu = test_loss_val.item()
                test_loss.append(test_loss_cpu)
                test_tepoch.set_postfix(loss=test_loss_cpu)

        test_tepoch.close()

        test_loss_mean = np.mean(test_loss)
        tglobal.set_postfix(
            loss=train_loss_mean,
            test_loss=test_loss_mean,
            best_success_rate=best_success_rate,
        )

        wandb.log({"test_epoch_loss": test_loss_mean, "epoch": epoch_idx})

        if (
            config.rollout.every != -1
            and (epoch_idx + 1) % config.rollout.every == 0
            and np.mean(epoch_loss) < config.rollout.loss_threshold
        ):
            # Do no load the environment until we successfuly made it this far
            if env is None:
                env = get_env(
                    config.gpu_id,
                    obs_type=config.observation_type,
                    furniture=config.furniture,
                    num_envs=config.num_envs,
                    randomness=config.randomness,
                    resize_img=not config.augment_image,
                )
            best_success_rate = do_rollout_evaluation(config, env, model_save_dir, actor, best_success_rate, epoch_idx)

    tglobal.close()
    wandb.finish()


if __name__ == "__main__":
    parser = argparse.ArgumentParser()
    parser.add_argument("--gpu-id", "-g", type=int, default=0)
    parser.add_argument("--batch-size", "-b", type=int, default=64)
    parser.add_argument("--dryrun", "-d", action="store_true")
    parser.add_argument("--cpus", "-c", type=int, default=24)
    parser.add_argument("--wb-mode", "-w", type=str, default="online")
    args = parser.parse_args()

    data_base_dir = Path(os.environ.get("FURNITURE_DATA_DIR", "data"))
    maybe = lambda x, fb=1: x if args.dryrun is False else fb

    n_workers = min(args.cpus, os.cpu_count())
    num_envs = 16

    config = ConfigDict()

    config.action_horizon = 8
    config.actor_lr = 5e-5
    config.batch_size = args.batch_size
    config.beta_schedule = "squaredcos_cap_v2"
    config.clip_grad_norm = False
    config.clip_sample = True
    config.data_subset = None if args.dryrun is False else 10
    config.dataloader_workers = n_workers
    config.demo_source = "sim"
    config.down_dims = [512, 1024, 2048]
    config.dryrun = args.dryrun
    config.furniture = "one_leg"
    config.gpu_id = args.gpu_id
    config.inference_steps = 16
    config.load_checkpoint_path = "/data/scratch/ankile/furniture-diffusion/models/resilient-cloud-319/actor_39.pt"
    config.mixed_precision = False
    config.num_diffusion_iters = 100
    config.num_envs = num_envs
    config.num_epochs = 200
    config.steps_per_epoch = 200 if args.dryrun is False else 10
    config.validation_batches = 10
    config.obs_horizon = 2
    config.observation_type = "feature"
    config.augment_image = False
    config.pred_horizon = 16
    config.prediction_type = "epsilon"
    config.randomness = "low"
    config.weight_decay = 1e-6
    config.test_split = 0.1

    config.rollout = ConfigDict()
<<<<<<< HEAD
    config.rollout.every = 5 if args.dryrun is False else 1
    config.rollout.loss_threshold = 1 if args.dryrun is False else float("inf")
=======
    config.rollout.every = 1 if args.dryrun is False else 1
    config.rollout.loss_threshold = 0.015 if args.dryrun is False else float("inf")
>>>>>>> 1b1c1d83
    config.rollout.max_steps = 750 if args.dryrun is False else 10
    config.rollout.count = num_envs

    config.lr_scheduler = ConfigDict()
    config.lr_scheduler.name = "cosine"
    # config.lr_scheduler.warmup_pct = 0.025
    config.lr_scheduler.warmup_steps = 500

    config.vision_encoder = ConfigDict()
    config.vision_encoder.model = "r3m_18"
    config.vision_encoder.freeze = True
    config.vision_encoder.normalize_features = False

    config.model_save_dir = "models"

    assert config.rollout.count % config.num_envs == 0, "n_rollouts must be divisible by num_envs"

    config.datasim_path = (
        "/data/scratch/ankile/furniture-data/data/processed/sim/feature_separate_small/r3m_18/one_leg/data.zarr"
    )

    print(f"Using data from {config.datasim_path}")

    main(config)<|MERGE_RESOLUTION|>--- conflicted
+++ resolved
@@ -118,10 +118,6 @@
 
     testloader = DataLoader(
         dataset=test_dataset,
-<<<<<<< HEAD
-        n_batches=config.validation_batches,
-=======
->>>>>>> 1b1c1d83
         batch_size=config.batch_size,
         num_workers=config.dataloader_workers,
         shuffle=False,
@@ -294,13 +290,8 @@
     config.test_split = 0.1
 
     config.rollout = ConfigDict()
-<<<<<<< HEAD
-    config.rollout.every = 5 if args.dryrun is False else 1
-    config.rollout.loss_threshold = 1 if args.dryrun is False else float("inf")
-=======
     config.rollout.every = 1 if args.dryrun is False else 1
     config.rollout.loss_threshold = 0.015 if args.dryrun is False else float("inf")
->>>>>>> 1b1c1d83
     config.rollout.max_steps = 750 if args.dryrun is False else 10
     config.rollout.count = num_envs
 
